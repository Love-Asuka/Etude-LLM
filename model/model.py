# model.py
import torch
import torch.nn as nn
import torch.nn.functional as F
from typing import Optional, Tuple, List
from transformers import PretrainedConfig, PreTrainedModel
from transformers.modeling_outputs import CausalLMOutputWithPast

class EtudeHFConfig(PretrainedConfig):
    model_type = "etude"

    def __init__(
        self,
        vocab_size: int = 16384,
        n_layer: int = 6,
        n_head: int = 4,
        n_embd: int = 768,
        dropout: float = 0.1,
<<<<<<< HEAD
        
        # --- Gated Attention (全注意力) 配置 ---
        num_key_value_heads: Optional[int] = None,
        attention_bias: bool = False,
        rotary_pct: float = 0.5,

        # --- Gated DeltaNet (线性注意力) 配置 ---
        linear_num_value_heads: int = 4,
        linear_num_key_heads: int = 4,
        linear_key_head_dim: int = 128,
        linear_value_head_dim: int = 128,
        linear_conv_kernel_dim: int = 4,
        hidden_act: str = "silu",

        # --- 混合注意力模式 ---
        layer_types: Optional[List[str]] = None,

        use_moe: bool = False, # MoE 暂未实现，保留配置项
        expert_number: int = 8,
        top_k: int = 4,
=======
>>>>>>> c59c8483

        tie_word_embeddings: bool = True,
        eos_token_id: int = 0,
        pad_token_id: int = 0,

        **kwargs
    ):
        self.vocab_size = vocab_size
        self.n_layer = n_layer
        self.n_head = n_head
        self.n_embd = n_embd
        self.dropout = dropout
<<<<<<< HEAD
        
        # 全注意力配置
        self.attention_bias = attention_bias
        self.num_key_value_heads = num_key_value_heads if num_key_value_heads is not None else n_head
        self.rotary_pct = rotary_pct
        
        # 线性注意力配置
        self.linear_num_value_heads = linear_num_value_heads
        self.linear_num_key_heads = linear_num_key_heads
        self.linear_key_head_dim = linear_key_head_dim
        self.linear_value_head_dim = linear_value_head_dim
        self.linear_conv_kernel_dim = linear_conv_kernel_dim
        self.hidden_act = hidden_act

        # MoE 配置
        self.use_moe = use_moe
        self.expert_number = expert_number
        self.top_k = top_k
=======
>>>>>>> c59c8483


        self.head_size = self.n_embd // self.n_head
        
        # 混合注意力层类型
        if layer_types is None:
            self.layer_types = [
                "linear_attention" if bool(i % 2) else "full_attention"
                for i in range(self.n_layer)
            ]
        else:
            self.layer_types = layer_types
        
        if len(self.layer_types) != self.n_layer:
            raise ValueError("`layer_types` 列表的长度必须等于 `n_layer`")

        super().__init__(
            tie_word_embeddings=tie_word_embeddings,
            eos_token_id=eos_token_id,
            pad_token_id=pad_token_id,
            **kwargs
        )


class RMSNorm(nn.Module):
    def __init__(self, dim: int, eps: float = 1e-6):
        super().__init__()
        self.eps = eps
        self.weight = nn.Parameter(torch.zeros(dim))

    def _norm(self, x):
        return x * torch.rsqrt(x.pow(2).mean(-1, keepdim=True) + self.eps)

    def forward(self, x):
        output = self._norm(x.float())
        output = output * (1.0 + self.weight.float())
        return output.type_as(x)

class RotaryEmbedding(nn.Module):
    def __init__(self, dim: int, max_position_embeddings: int = 4096, base: int = 10000, rotary_pct: float = 1.0, device: Optional[torch.device] = None):
        super().__init__()
        self.dim = dim
        self.max_position_embeddings = max_position_embeddings
        self.base = base
        self.rotary_pct = rotary_pct
        
        self.rotary_dim = int(self.dim * self.rotary_pct)
        self.rotary_dim -= self.rotary_dim % 2
        self.non_rotary_dim = self.dim - self.rotary_dim

        if self.rotary_dim > 0:
            inv_freq = 1.0 / (self.base ** (torch.arange(0, self.rotary_dim, 2, device=device, dtype=torch.float32) / self.rotary_dim))
            self.register_buffer("inv_freq", inv_freq)
        
        self._set_cos_sin_cache(seq_len=max_position_embeddings, device=device, dtype=torch.float32)

    def _set_cos_sin_cache(self, seq_len: int, device: Optional[torch.device], dtype: torch.dtype) -> None:
        self.max_seq_len_cached = seq_len
        t = torch.arange(self.max_seq_len_cached, device=device, dtype=torch.float32)

        if self.rotary_dim > 0:
            freqs = torch.einsum("i,j->ij", t, self.inv_freq)
            emb = torch.cat((freqs, freqs), dim=-1)
            cos_rot = emb.cos()
            sin_rot = emb.sin()
        else:
            cos_rot = torch.empty(seq_len, 0, device=device)
            sin_rot = torch.empty(seq_len, 0, device=device)

        if self.non_rotary_dim > 0:
            cos_no_rot = torch.ones(seq_len, self.non_rotary_dim, device=device)
            sin_no_rot = torch.zeros(seq_len, self.non_rotary_dim, device=device)
        else:
            cos_no_rot = torch.empty(seq_len, 0, device=device)
            sin_no_rot = torch.empty(seq_len, 0, device=device)

        cos_cached = torch.cat((cos_rot, cos_no_rot), dim=-1)
        sin_cached = torch.cat((sin_rot, sin_no_rot), dim=-1)

        self.register_buffer("cos_cached", cos_cached.to(dtype), persistent=False)
        self.register_buffer("sin_cached", sin_cached.to(dtype), persistent=False)

    def forward(self, x: torch.Tensor, seq_len_offset: int = 0) -> Tuple[torch.Tensor, torch.Tensor]:
        seq_len = x.shape[2] # 注意：这里的 x 是 query，形状为 (B, n_head, T, head_size)
        if seq_len + seq_len_offset > self.max_seq_len_cached:
            self._set_cos_sin_cache(seq_len=seq_len + seq_len_offset, device=x.device, dtype=x.dtype)
        
        cos = self.cos_cached[seq_len_offset : seq_len + seq_len_offset]
        sin = self.sin_cached[seq_len_offset : seq_len + seq_len_offset]
        return cos.to(dtype=x.dtype), sin.to(dtype=x.dtype)

def rotate_half(x: torch.Tensor) -> torch.Tensor:
    x1 = x[..., : x.shape[-1] // 2]
    x2 = x[..., x.shape[-1] // 2 :]
    return torch.cat((-x2, x1), dim=-1)

def apply_rotary_pos_emb(q: torch.Tensor, k: torch.Tensor, cos: torch.Tensor, sin: torch.Tensor) -> Tuple[torch.Tensor, torch.Tensor]:
    cos = cos.unsqueeze(0).unsqueeze(0)
    sin = sin.unsqueeze(0).unsqueeze(0)
    q_embed = (q * cos) + (rotate_half(q) * sin)
    k_embed = (k * cos) + (rotate_half(k) * sin)
    return q_embed, k_embed

class GatedAttention(nn.Module):
    def __init__(self, config: EtudeHFConfig):
        super().__init__()
        self.n_head = config.n_head
        self.head_size = config.head_size
        self.n_embd = config.n_embd
        self.num_key_value_heads = config.num_key_value_heads
        self.num_key_value_groups = self.n_head // self.num_key_value_heads
        
        self.q_proj = nn.Linear(self.n_embd, self.n_head * self.head_size * 2, bias=config.attention_bias)
        self.k_proj = nn.Linear(self.n_embd, self.num_key_value_heads * self.head_size, bias=config.attention_bias)
        self.v_proj = nn.Linear(self.n_embd, self.num_key_value_heads * self.head_size, bias=config.attention_bias)
        self.o_proj = nn.Linear(self.n_head * self.head_size, self.n_embd, bias=config.attention_bias)
        
        self.rope = RotaryEmbedding(self.head_size, rotary_pct=config.rotary_pct, max_position_embeddings=4096)
        self.dropout = config.dropout
    
    @staticmethod
    def repeat_kv(hidden_states: torch.Tensor, n_rep: int) -> torch.Tensor:
        batch, num_key_value_heads, slen, head_dim = hidden_states.shape
        if n_rep == 1:
            return hidden_states
        hidden_states = hidden_states[:, :, None, :, :].expand(batch, num_key_value_heads, n_rep, slen, head_dim)
        return hidden_states.reshape(batch, num_key_value_heads * n_rep, slen, head_dim)

    def forward(self, x: torch.Tensor, past_key_value: Optional[Tuple[torch.Tensor, torch.Tensor]] = None, use_cache: bool = False, attention_mask: Optional[torch.Tensor] = None) -> Tuple[torch.Tensor, Optional[Tuple[torch.Tensor, torch.Tensor]]]:
        B, T, C = x.size()
        
        q_gate, k, v = self.q_proj(x), self.k_proj(x), self.v_proj(x)
        
        q, gate = torch.chunk(q_gate.view(B, T, self.n_head, self.head_size * 2), 2, dim=-1)
        k = k.view(B, T, self.num_key_value_heads, self.head_size)
        v = v.view(B, T, self.num_key_value_heads, self.head_size)
        
        q = q.transpose(1, 2)
        k = k.transpose(1, 2)
        v = v.transpose(1, 2)

        seq_len_offset = 0
        if past_key_value is not None:
            seq_len_offset = past_key_value[0].shape[2]
        
        cos, sin = self.rope(q, seq_len_offset=seq_len_offset)
        q, k = apply_rotary_pos_emb(q, k, cos, sin)

        if past_key_value is not None:
            past_k, past_v = past_key_value
            k = torch.cat([past_k, k], dim=2)
            v = torch.cat([past_v, v], dim=2)

        present_key_value = (k, v) if use_cache else None
        
        k = self.repeat_kv(k, self.num_key_value_groups)
        v = self.repeat_kv(v, self.num_key_value_groups)

        is_causal = attention_mask is None
        attn_output = F.scaled_dot_product_attention(
            q, k, v,
            attn_mask=attention_mask,
            dropout_p=self.dropout if self.training else 0.0,
            is_causal=is_causal
        )

        attn_output = attn_output.transpose(1, 2).contiguous().view(B, T, C)
        attn_output = attn_output * F.sigmoid(gate.reshape(B, T, C))
        
        return self.o_proj(attn_output), present_key_value

class GatedRMSNorm(nn.Module):
    def __init__(self, hidden_size, eps=1e-6):
        super().__init__()
        self.weight = nn.Parameter(torch.ones(hidden_size))
        self.variance_epsilon = eps

    def forward(self, hidden_states, gate):
        input_dtype = hidden_states.dtype
        hidden_states = hidden_states.to(torch.float32)
        variance = hidden_states.pow(2).mean(-1, keepdim=True)
        hidden_states = hidden_states * torch.rsqrt(variance + self.variance_epsilon)
        hidden_states = self.weight * hidden_states.to(input_dtype)
        hidden_states = hidden_states * F.silu(gate.to(torch.float32))
        return hidden_states.to(input_dtype)

def l2norm(x: torch.FloatTensor, dim: int = -1, eps: float = 1e-6):
    inv_norm = torch.rsqrt((x * x).sum(dim=dim, keepdim=True) + eps)
    return x * inv_norm

def torch_chunk_gated_delta_rule(
    query, key, value, g, beta, chunk_size=64, 
    initial_recurrent_state: Optional[torch.Tensor] = None
):
    initial_dtype = query.dtype
    query = l2norm(query, dim=-1, eps=1e-6)
    key = l2norm(key, dim=-1, eps=1e-6)
    query, key, value, beta, g = [
        x.transpose(1, 2).contiguous().to(torch.float32) for x in (query, key, value, beta, g)
    ]

    batch_size, num_heads, sequence_length, k_head_dim = key.shape
    v_head_dim = value.shape[-1]
    
    # 如果序列长度小于 chunk_size，则将 chunk_size 设为序列长度
    if sequence_length < chunk_size:
        chunk_size = sequence_length

    pad_size = (chunk_size - sequence_length % chunk_size) % chunk_size
    query = F.pad(query, (0, 0, 0, pad_size))
    key = F.pad(key, (0, 0, 0, pad_size))
    value = F.pad(value, (0, 0, 0, pad_size))
    beta = F.pad(beta, (0, pad_size))
    g = F.pad(g, (0, pad_size))
    total_sequence_length = sequence_length + pad_size
    scale = 1 / (query.shape[-1] ** 0.5)
    query = query * scale

    v_beta = value * beta.unsqueeze(-1)
    k_beta = key * beta.unsqueeze(-1)
    query, key, value, k_beta, v_beta = [
        x.reshape(x.shape[0], x.shape[1], -1, chunk_size, x.shape[-1]) for x in (query, key, value, k_beta, v_beta)
    ]
    g = g.reshape(g.shape[0], g.shape[1], -1, chunk_size)
    mask = torch.triu(torch.ones(chunk_size, chunk_size, dtype=torch.bool, device=query.device), diagonal=0)

    g = g.cumsum(dim=-1)
    decay_mask = ((g.unsqueeze(-1) - g.unsqueeze(-2)).tril().exp().float()).tril()
    attn = -((k_beta @ key.transpose(-1, -2)) * decay_mask).masked_fill(mask, 0)
    
    for i in range(1, chunk_size):
        row = attn[..., i, :i].clone()
        sub = attn[..., :i, :i].clone()
        attn[..., i, :i] = row + (row.unsqueeze(-1) * sub).sum(-2)
        
    attn = attn + torch.eye(chunk_size, dtype=attn.dtype, device=attn.device)
    value = attn @ v_beta
    k_cumdecay = attn @ (k_beta * g.exp().unsqueeze(-1))
    
    if initial_recurrent_state is None:
        last_recurrent_state = torch.zeros(batch_size, num_heads, k_head_dim, v_head_dim).to(value)
    else:
        last_recurrent_state = initial_recurrent_state.to(value.device, value.dtype)

    core_attn_out = torch.zeros_like(value)
    mask = torch.triu(torch.ones(chunk_size, chunk_size, dtype=torch.bool, device=query.device), diagonal=1)

    for i in range(total_sequence_length // chunk_size):
        q_i, k_i, v_i = query[:, :, i], key[:, :, i], value[:, :, i]
        attn = (q_i @ k_i.transpose(-1, -2) * decay_mask[:, :, i]).masked_fill_(mask, 0)
        v_prime = (k_cumdecay[:, :, i]) @ last_recurrent_state
        v_new = v_i - v_prime
        attn_inter = (q_i * g[:, :, i, :, None].exp()) @ last_recurrent_state
        core_attn_out[:, :, i] = attn_inter + attn @ v_new
        last_recurrent_state = (
            last_recurrent_state * g[:, :, i, -1, None, None].exp()
            + (k_i * (g[:, :, i, -1, None] - g[:, :, i]).exp()[..., None]).transpose(-1, -2) @ v_new
        )

    core_attn_out = core_attn_out.reshape(core_attn_out.shape[0], core_attn_out.shape[1], -1, core_attn_out.shape[-1])
    core_attn_out = core_attn_out[:, :, :sequence_length]
    core_attn_out = core_attn_out.transpose(1, 2).contiguous().to(initial_dtype)
    return core_attn_out, last_recurrent_state

class GatedDeltaNet(nn.Module):
    def __init__(self, config: EtudeHFConfig):
        super().__init__()
        self.hidden_size = config.n_embd
        self.num_v_heads = config.linear_num_value_heads
        self.num_k_heads = config.linear_num_key_heads
        self.head_k_dim = config.linear_key_head_dim
        self.head_v_dim = config.linear_value_head_dim
        self.key_dim = self.head_k_dim * self.num_k_heads
        self.value_dim = self.head_v_dim * self.num_v_heads
        self.conv_kernel_size = config.linear_conv_kernel_dim
        self.act = F.silu if config.hidden_act == "silu" else F.gelu

        self.conv_dim = self.key_dim * 2 + self.value_dim
        self.conv1d = nn.Conv1d(
            in_channels=self.conv_dim, out_channels=self.conv_dim,
            bias=False, kernel_size=self.conv_kernel_size,
            groups=self.conv_dim, padding=self.conv_kernel_size - 1,
        )

        projection_size_qkvz = self.key_dim * 2 + self.value_dim * 2
        projection_size_ba = self.num_v_heads * 2
        self.in_proj_qkvz = nn.Linear(self.hidden_size, projection_size_qkvz, bias=False)
        self.in_proj_ba = nn.Linear(self.hidden_size, projection_size_ba, bias=False)

        self.dt_bias = nn.Parameter(torch.ones(self.num_v_heads))
        A = torch.empty(self.num_v_heads).uniform_(0, 16)
        self.A_log = nn.Parameter(torch.log(A))

        self.norm = GatedRMSNorm(self.head_v_dim, eps=1e-6)
        self.out_proj = nn.Linear(self.value_dim, self.hidden_size, bias=False)

    def fix_query_key_value_ordering(self, mixed_qkvz, mixed_ba):
        new_shape_qkvz = mixed_qkvz.size()[:-1] + (self.num_k_heads, 2 * self.head_k_dim + 2 * self.head_v_dim * self.num_v_heads // self.num_k_heads)
        new_shape_ba = mixed_ba.size()[:-1] + (self.num_k_heads, 2 * self.num_v_heads // self.num_k_heads)
        mixed_qkvz = mixed_qkvz.view(*new_shape_qkvz)
        mixed_ba = mixed_ba.view(*new_shape_ba)
        split_qkvz = [self.head_k_dim, self.head_k_dim, (self.num_v_heads // self.num_k_heads * self.head_v_dim), (self.num_v_heads // self.num_k_heads * self.head_v_dim)]
        split_ba = [self.num_v_heads // self.num_k_heads, self.num_v_heads // self.num_k_heads]
        query, key, value, z = torch.split(mixed_qkvz, split_qkvz, dim=3)
        b, a = torch.split(mixed_ba, split_ba, dim=3)
        value = value.reshape(value.size(0), value.size(1), -1, self.head_v_dim)
        z = z.reshape(z.size(0), z.size(1), -1, self.head_v_dim)
        b = b.reshape(b.size(0), b.size(1), self.num_v_heads)
        a = a.reshape(a.size(0), a.size(1), self.num_v_heads)
        return query, key, value, z, b, a

    def forward(self, x: torch.Tensor, past_key_value: Optional[Tuple[torch.Tensor, torch.Tensor]] = None, use_cache: bool = False, attention_mask: Optional[torch.Tensor] = None) -> Tuple[torch.Tensor, Optional[Tuple[torch.Tensor, torch.Tensor]]]:
        B, T, C = x.shape
        
        # 1. 投影输入
        projected_qkvz = self.in_proj_qkvz(x)
        projected_ba = self.in_proj_ba(x)
        query, key, value, z, b, a = self.fix_query_key_value_ordering(projected_qkvz, projected_ba)
        query, key, value = (t.reshape(B, T, -1) for t in (query, key, value))
        
        mixed_qkv = torch.cat((query, key, value), dim=-1)

        # 2. 卷积和状态管理
        past_recurrent_state, past_conv_state = None, None
        if past_key_value is not None:
            past_recurrent_state, past_conv_state = past_key_value

        # Conv1d 需要 (B, C, T) 格式
        mixed_qkv = mixed_qkv.transpose(1, 2)
        
        if past_conv_state is not None:
            # 解码模式：拼接历史卷积状态和当前输入
            mixed_qkv = torch.cat([past_conv_state, mixed_qkv], dim=2)

        conv_out = self.act(self.conv1d(mixed_qkv))
        
        present_conv_state = None
        if use_cache:
            # 缓存最后 kernel_size - 1 个时间步用于下一次解码
            present_conv_state = conv_out[:, :, -(self.conv_kernel_size - 1):]
        
        # 截断卷积引入的额外 padding
        conv_out = conv_out[:, :, :T].transpose(1, 2)

        # 3. 分离 Q, K, V 并重塑
        query, key, value = torch.split(conv_out, [self.key_dim, self.key_dim, self.value_dim], dim=-1)
        query = query.reshape(B, T, -1, self.head_k_dim)
        key = key.reshape(B, T, -1, self.head_k_dim)
        value = value.reshape(B, T, -1, self.head_v_dim)

        # 4. 计算门控和衰减因子
        beta = b.sigmoid()
        g = -self.A_log.float().exp() * F.softplus(a.float() + self.dt_bias)
        if self.num_v_heads // self.num_k_heads > 1:
            query = query.repeat_interleave(self.num_v_heads // self.num_k_heads, dim=2)
            key = key.repeat_interleave(self.num_v_heads // self.num_k_heads, dim=2)

        # 5. 执行 Gated Delta Rule
        core_attn_out, present_recurrent_state = torch_chunk_gated_delta_rule(
            query, key, value, g=g, beta=beta,
            initial_recurrent_state=past_recurrent_state
        )

        # 6. 后处理和输出投影
        z_shape_og = z.shape
        core_attn_out = core_attn_out.reshape(-1, core_attn_out.shape[-1])
        z = z.reshape(-1, z.shape[-1])
        core_attn_out = self.norm(core_attn_out, z)
        core_attn_out = core_attn_out.reshape(z_shape_og)
        core_attn_out = core_attn_out.reshape(B, T, -1)

        output = self.out_proj(core_attn_out)
        
        present_key_value = (present_recurrent_state, present_conv_state) if use_cache else None
        
        return output, present_key_value

class SwiGLU(nn.Module):
    def __init__(self, dim: int, hidden_dim: int, dropout: float = 0.0):
        super().__init__()
        self.w1 = nn.Linear(dim, hidden_dim, bias=False)
        self.w2 = nn.Linear(hidden_dim, dim, bias=False)
        self.w3 = nn.Linear(dim, hidden_dim, bias=False)
        self.dropout = nn.Dropout(dropout)

    def forward(self, x: torch.Tensor) -> torch.Tensor:
        return self.dropout(self.w2(F.silu(self.w1(x)) * self.w3(x)))

class FeedForward(nn.Module):
    def __init__(self, config: EtudeHFConfig):
        super().__init__()
        hidden_dim = int(config.n_embd * 4 * (2 / 3))
        multiple_of = 256
        hidden_dim = multiple_of * ((hidden_dim + multiple_of - 1) // multiple_of)
        self.net = SwiGLU(dim=config.n_embd, hidden_dim=hidden_dim, dropout=config.dropout)

    def forward(self, x: torch.Tensor) -> torch.Tensor:
        return self.net(x)

class Block(nn.Module):
    def __init__(self, config: EtudeHFConfig, layer_idx: int):
        super().__init__()
        layer_type = config.layer_types[layer_idx]
        if layer_type == "full_attention":
            self.att = GatedAttention(config)
        elif layer_type == "linear_attention":
            self.att = GatedDeltaNet(config)
        else:
            raise ValueError(f"未知的层类型: {layer_type}")
            
        self.ln1 = RMSNorm(config.n_embd)
        self.ffn = FeedForward(config)
        self.ln2 = RMSNorm(config.n_embd)

    def forward(self, x: torch.Tensor, past_key_value: Optional[Tuple[torch.Tensor, torch.Tensor]] = None, use_cache: bool = False, attention_mask: Optional[torch.Tensor] = None) -> Tuple[torch.Tensor, Optional[Tuple[torch.Tensor, torch.Tensor]]]:
        residual = x
        x_norm = self.ln1(x)
        x_att, present_kv = self.att(x_norm, past_key_value, use_cache, attention_mask)
        x = residual + x_att

        residual = x
        x_norm = self.ln2(x)
        x_ffn = self.ffn(x_norm)
        x = residual + x_ffn
        
        return x, present_kv

class Etude(PreTrainedModel):
    config_class = EtudeHFConfig

    def __init__(self, config: EtudeHFConfig):
        super().__init__(config)
        self.token_embedding = nn.Embedding(config.vocab_size, config.n_embd)
        self.blocks = nn.ModuleList([Block(config, i) for i in range(config.n_layer)])
        self.ln_f = RMSNorm(config.n_embd)
        self.lm_head = nn.Linear(config.n_embd, config.vocab_size, bias=False)
        
        self.post_init()
        
    def generate(self, input_ids, max_new_tokens=20, do_sample=True, temperature=0.7, top_p=0.9, 
                 eos_token_id=None, pad_token_id=None, **kwargs):
        batch_size = input_ids.shape[0]
        device = input_ids.device
        if eos_token_id is None:
            eos_token_id = self.config.eos_token_id
        if pad_token_id is None:
            pad_token_id = self.config.pad_token_id
        generated_tokens = input_ids.clone()
        unfinished_sequences = torch.ones(batch_size, dtype=torch.long, device=device)
        
        past_key_values = None
        current_input_ids = input_ids

        for _ in range(max_new_tokens):
            with torch.no_grad():
                outputs = self.forward(
                    input_ids=current_input_ids,
                    use_cache=True,
                    past_key_values=past_key_values,
                    **kwargs
                )
            
            past_key_values = outputs.past_key_values
            next_token_logits = outputs.logits[:, -1, :]
            
            if temperature > 0:
                next_token_logits = next_token_logits / temperature
            
            if do_sample and top_p < 1.0:
                sorted_logits, sorted_indices = torch.sort(next_token_logits, descending=True)
                cumulative_probs = torch.cumsum(F.softmax(sorted_logits, dim=-1), dim=-1)
                sorted_indices_to_remove = cumulative_probs > top_p
                sorted_indices_to_remove[..., 1:] = sorted_indices_to_remove[..., :-1].clone()
                sorted_indices_to_remove[..., 0] = 0
                indices_to_remove = sorted_indices_to_remove.scatter(1, sorted_indices, sorted_indices_to_remove)
                next_token_logits = next_token_logits.masked_fill(indices_to_remove, -float("Inf"))
            
            if do_sample:
                probs = F.softmax(next_token_logits, dim=-1)
                next_tokens = torch.multinomial(probs, num_samples=1).squeeze(1)
            else:
                next_tokens = torch.argmax(next_token_logits, dim=-1)
            
            next_tokens = next_tokens * unfinished_sequences + pad_token_id * (1 - unfinished_sequences)
            
            generated_tokens = torch.cat([generated_tokens, next_tokens.unsqueeze(-1)], dim=-1)
            current_input_ids = next_tokens.unsqueeze(-1) # 下一轮的输入只有新生成的 token
            
            unfinished_sequences = unfinished_sequences * (next_tokens != eos_token_id)
            
            if unfinished_sequences.max() == 0:
                break
                
        return generated_tokens

    def get_input_embeddings(self) -> nn.Module:
        return self.token_embedding

    def get_output_embeddings(self) -> nn.Module:
        return self.lm_head

    def set_input_embeddings(self, new_embeddings: nn.Module):
        self.token_embedding = new_embeddings

    @staticmethod
    def _make_causal_mask(
        input_ids_shape: torch.Size, dtype: torch.dtype, device: torch.device, past_key_values_length: int = 0
    ) -> torch.Tensor:
        bsz, tgt_len = input_ids_shape
        mask = torch.full((tgt_len, tgt_len), torch.finfo(dtype).min, device=device)
        mask_cond = torch.arange(mask.size(-1), device=device)
        mask.masked_fill_(mask_cond < (mask_cond + 1).view(mask.size(-1), 1), 0)
        mask = mask.to(dtype)

        if past_key_values_length > 0:
            mask = torch.cat([torch.zeros(tgt_len, past_key_values_length, dtype=dtype, device=device), mask], dim=-1)
            
        return mask[None, None, :, :].expand(bsz, 1, tgt_len, tgt_len + past_key_values_length)

    def _prepare_decoder_attention_mask(
        self, attention_mask: Optional[torch.Tensor], input_shape: Tuple[int, int], inputs_embeds: torch.Tensor, past_key_values_length: int
    ) -> Optional[torch.Tensor]:
        dtype = inputs_embeds.dtype
        device = inputs_embeds.device
        causal_mask = self._make_causal_mask(
            input_shape,
            dtype,
            device=device,
            past_key_values_length=past_key_values_length,
        )

        if attention_mask is None:
            return causal_mask

        if attention_mask.dim() == 2:
            expanded_mask = attention_mask[:, None, None, :].expand(
                input_shape[0], 1, input_shape[1], input_shape[1] + past_key_values_length
            ).to(dtype)
            inverted_mask = 1.0 - expanded_mask
            padding_mask = inverted_mask.masked_fill(inverted_mask.to(torch.bool), torch.finfo(dtype).min)
            return padding_mask + causal_mask

        return causal_mask

    def forward(
        self,
        input_ids: torch.LongTensor,
        labels: Optional[torch.LongTensor] = None,
        past_key_values: Optional[List[torch.FloatTensor]] = None,
        use_cache: Optional[bool] = None,
        attention_mask: Optional[torch.Tensor] = None,
        output_attentions: Optional[bool] = None,
        output_hidden_states: Optional[bool] = None,
        return_dict: Optional[bool] = None,
    ) -> CausalLMOutputWithPast:
        use_cache = use_cache if use_cache is not None else self.config.use_cache
        return_dict = return_dict if return_dict is not None else self.config.use_return_dict

        x = self.token_embedding(input_ids)
        
        past_key_values_length = 0
        if past_key_values is not None:
            for i, layer_type in enumerate(self.config.layer_types):
                if layer_type == "full_attention":
                    if past_key_values[i] is not None and isinstance(past_key_values[i], tuple) and len(past_key_values[i]) == 2:
                        past_key_values_length = past_key_values[i][0].shape[2]
                        break

        # GatedDeltaNet 层会接收到它，但其内部逻辑会忽略它
        prepared_attention_mask = self._prepare_decoder_attention_mask(
            attention_mask, input_ids.shape, x, past_key_values_length
        )
        
        present_kvs = [] if use_cache else None

        for i, block in enumerate(self.blocks):
            past_kv = past_key_values[i] if past_key_values is not None else None
            x, present_kv = block(x, past_kv, use_cache, prepared_attention_mask)
            if use_cache and present_kv is not None:
                present_kvs.append(present_kv)
        
        x = self.ln_f(x)
        logits = self.lm_head(x)

        loss = None
        if labels is not None:
            # Shift so that tokens < n predict n
            shift_logits = logits[..., :-1, :].contiguous()
            shift_labels = labels[..., 1:].contiguous()
            # Flatten the tokens
            loss_fct = nn.CrossEntropyLoss()
            shift_logits = shift_logits.view(-1, self.config.vocab_size)
            shift_labels = shift_labels.view(-1)
            # Enable model parallelism
            shift_labels = shift_labels.to(shift_logits.device)
            loss = loss_fct(shift_logits, shift_labels)

        if not return_dict:
            output = (logits,) + (tuple(present_kvs) if present_kvs else None,)
            return (loss,) + output if loss is not None else output

        return CausalLMOutputWithPast(
            loss=loss,
            logits=logits,
            past_key_values=tuple(present_kvs) if present_kvs else None,
            hidden_states=None,
            attentions=None,
        )

if __name__ == "__main__":
    print("--- Testing Etude Model with Mixed Attention ---")

    batch_size = 2
    seq_len = 64
    
    # 创建一个混合注意力模型配置 (full, linear, full, linear, ...)
    config = EtudeHFConfig()
    print("\nModel Configuration (Default Alternating):")
    print(f"Layer types: {config.layer_types}")

    model = Etude(config)
    model.eval()
    print(f"\nModel instantiated successfully. Total parameters: {sum(p.numel() for p in model.parameters())/1e6:.2f}M")

    input_ids = torch.randint(0, config.vocab_size, (batch_size, seq_len))
    print(f"\nInput shape (input_ids): {input_ids.shape}")

    # 执行前向传播
    with torch.no_grad():
        outputs = model(input_ids=input_ids, use_cache=True)

    # 检查输出形状
    logits = outputs.logits
    expected_logits_shape = (batch_size, seq_len, config.vocab_size)
    print(f"\nOutput shape (logits): {logits.shape}")
    assert logits.shape == expected_logits_shape
    print("✅ Logits shape is correct.")

    # 检查 past_key_values (混合状态缓存)
    past_key_values = outputs.past_key_values
    assert len(past_key_values) == config.n_layer

    # --- 检查 Layer 0 (full_attention) 的缓存 ---
    print("\n--- Checking Layer 0 (full_attention) Cache ---")
    full_attn_cache = past_key_values[0]
    assert isinstance(full_attn_cache, tuple) and len(full_attn_cache) == 2
    key_cache, value_cache = full_attn_cache
    expected_kv_shape = (batch_size, config.num_key_value_heads, seq_len, config.head_size)
    print(f"Shape of Key cache: {key_cache.shape}")
    print(f"Expected Key cache shape: {expected_kv_shape}")
    assert key_cache.shape == expected_kv_shape
    print("✅ Full attention Key cache shape is correct.")

    # --- 检查 Layer 1 (linear_attention) 的缓存 ---
    print("\n--- Checking Layer 1 (linear_attention) Cache ---")
    linear_attn_cache = past_key_values[1]
    assert isinstance(linear_attn_cache, tuple) and len(linear_attn_cache) == 2
    recurrent_state, conv_state = linear_attn_cache
    
    expected_recurrent_state_shape = (batch_size, config.linear_num_value_heads, config.linear_key_head_dim, config.linear_value_head_dim)
    conv_dim = config.linear_key_head_dim * config.linear_num_key_heads * 2 + config.linear_value_head_dim * config.linear_num_value_heads
    expected_conv_state_shape = (batch_size, conv_dim, config.linear_conv_kernel_dim - 1)
    
    print(f"Shape of Recurrent State: {recurrent_state.shape}")
    print(f"Expected Recurrent State shape: {expected_recurrent_state_shape}")
    assert recurrent_state.shape == expected_recurrent_state_shape
    print("✅ Linear attention Recurrent State shape is correct.")
    
    print(f"Shape of Conv State: {conv_state.shape}")
    print(f"Expected Conv State shape: {expected_conv_state_shape}")
    assert conv_state.shape == expected_conv_state_shape
    print("✅ Linear attention Conv State shape is correct.")

    # --- 测试增量解码 ---
    print("\n--- Testing Incremental Decoding (Generation) Step ---")
    # 取出第一次的缓存
    past = outputs.past_key_values
    # 准备下一次的输入 (B, 1)
    next_input_ids = torch.randint(0, config.vocab_size, (batch_size, 1))
    
    with torch.no_grad():
        next_outputs = model(input_ids=next_input_ids, use_cache=True, past_key_values=past)
    
    # 检查新生成的 logits 和缓存
    next_logits = next_outputs.logits
    expected_next_logits_shape = (batch_size, 1, config.vocab_size)
    print(f"Shape of next logits: {next_logits.shape}")
    assert next_logits.shape == expected_next_logits_shape
    print("✅ Next logits shape is correct.")

    next_past = next_outputs.past_key_values
    # 检查 full_attention 缓存长度是否增加
    next_key_cache = next_past[0][0]
    expected_next_kv_len = seq_len + 1
    print(f"Length of next Key cache (full_attention): {next_key_cache.shape[2]}")
    assert next_key_cache.shape[2] == expected_next_kv_len
    print("✅ Full attention cache length is correctly updated.")

    # 检查 linear_attention 缓存形状是否保持不变
    next_recurrent_state, next_conv_state = next_past[1]
    print(f"Shape of next Recurrent State (linear_attention): {next_recurrent_state.shape}")
    assert next_recurrent_state.shape == expected_recurrent_state_shape
    print(f"Shape of next Conv State (linear_attention): {next_conv_state.shape}")
    assert next_conv_state.shape == expected_conv_state_shape
    print("✅ Linear attention cache shapes are correctly maintained.")

    print("\n--- Testing with reversed layer types to validate robust logic ---")
    # 创建一个第一层是 linear_attention 的配置
    reversed_layer_types = [
        "full_attention" if bool(i % 2) else "linear_attention"
        for i in range(config.n_layer)
    ]
    config_reversed = EtudeHFConfig(layer_types=reversed_layer_types)
    print(f"Reversed layer types: {config_reversed.layer_types}")
    model_reversed = Etude(config_reversed)
    model_reversed.eval()

    with torch.no_grad():
        outputs_rev = model_reversed(input_ids=input_ids, use_cache=True)
        past_rev = outputs_rev.past_key_values
        next_outputs_rev = model_reversed(input_ids=next_input_ids, use_cache=True, past_key_values=past_rev)

    print("✅ Model with linear attention as first layer passed forward and decoding step without error.")

    print("\n--- Test Completed Successfully! ---")<|MERGE_RESOLUTION|>--- conflicted
+++ resolved
@@ -16,7 +16,6 @@
         n_head: int = 4,
         n_embd: int = 768,
         dropout: float = 0.1,
-<<<<<<< HEAD
         
         # --- Gated Attention (全注意力) 配置 ---
         num_key_value_heads: Optional[int] = None,
@@ -37,8 +36,6 @@
         use_moe: bool = False, # MoE 暂未实现，保留配置项
         expert_number: int = 8,
         top_k: int = 4,
-=======
->>>>>>> c59c8483
 
         tie_word_embeddings: bool = True,
         eos_token_id: int = 0,
@@ -51,7 +48,6 @@
         self.n_head = n_head
         self.n_embd = n_embd
         self.dropout = dropout
-<<<<<<< HEAD
         
         # 全注意力配置
         self.attention_bias = attention_bias
@@ -70,8 +66,6 @@
         self.use_moe = use_moe
         self.expert_number = expert_number
         self.top_k = top_k
-=======
->>>>>>> c59c8483
 
 
         self.head_size = self.n_embd // self.n_head
